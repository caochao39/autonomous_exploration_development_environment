#include <math.h>
#include <time.h>
#include <stdio.h>
#include <stdlib.h>
#include <ros/ros.h>

#include <message_filters/subscriber.h>
#include <message_filters/synchronizer.h>
#include <message_filters/sync_policies/approximate_time.h>

#include <std_msgs/Float32.h>
#include <nav_msgs/Odometry.h>
#include <geometry_msgs/PointStamped.h>
#include <geometry_msgs/PolygonStamped.h>
#include <sensor_msgs/PointCloud2.h>

#include <tf/transform_datatypes.h>
#include <tf/transform_broadcaster.h>

#include <pcl_conversions/pcl_conversions.h>
#include <pcl/point_cloud.h>
#include <pcl/point_types.h>
#include <pcl/filters/voxel_grid.h>
#include <pcl/kdtree/kdtree_flann.h>

using namespace std;

const double PI = 3.1415926;

string stateEstimationTopic = "/integrated_to_init";
string registeredScanTopic = "/velodyne_cloud_registered";
bool flipStateEstimation = true;
bool flipRegisteredScan = true;
bool sendTF = true;
bool reverseTF = false;

pcl::PointCloud<pcl::PointXYZI>::Ptr laserCloud(new pcl::PointCloud<pcl::PointXYZI>());

nav_msgs::Odometry odomData;
tf::StampedTransform odomTrans;
ros::Publisher *pubOdometryPointer = NULL;
tf::TransformBroadcaster *tfBroadcasterPointer = NULL;
ros::Publisher *pubLaserCloudPointer = NULL;

void odometryHandler(const nav_msgs::Odometry::ConstPtr& odom)
{
  double roll, pitch, yaw;
  geometry_msgs::Quaternion geoQuat = odom->pose.pose.orientation;
  odomData = *odom;

  if (flipStateEstimation) {
    tf::Matrix3x3(tf::Quaternion(geoQuat.z, -geoQuat.x, -geoQuat.y, geoQuat.w)).getRPY(roll, pitch, yaw);

    pitch = -pitch;
    yaw = -yaw;

    geoQuat = tf::createQuaternionMsgFromRollPitchYaw(roll, pitch, yaw);

    odomData.pose.pose.orientation = geoQuat;
    odomData.pose.pose.position.x = odom->pose.pose.position.z;
    odomData.pose.pose.position.y = odom->pose.pose.position.x;
    odomData.pose.pose.position.z = odom->pose.pose.position.y;
  }

  // publish odometry messages
  odomData.header.frame_id = "map";
  odomData.child_frame_id = "sensor";
  pubOdometryPointer->publish(odomData);

  // publish tf messages
  odomTrans.stamp_ = odom->header.stamp;
  odomTrans.frame_id_ = "map";
  odomTrans.child_frame_id_ = "sensor";
  odomTrans.setRotation(tf::Quaternion(geoQuat.x, geoQuat.y, geoQuat.z, geoQuat.w));
  odomTrans.setOrigin(tf::Vector3(odomData.pose.pose.position.x, odomData.pose.pose.position.y, odomData.pose.pose.position.z));

<<<<<<< HEAD
  if (!reverseTF) {
    tfBroadcasterPointer->sendTransform(odomTrans);
  } else {
    tfBroadcasterPointer->sendTransform(tf::StampedTransform(odomTrans.inverse(), odom->header.stamp, "sensor", "map"));
=======
  if (sendTF) {
    if (!reverseTF) {
      tfBroadcasterPointer->sendTransform(odomTrans);
    } else {
      tfBroadcasterPointer->sendTransform(tf::StampedTransform(odomTrans.inverse(), odom->header.stamp, "/sensor", "/map"));
    }
>>>>>>> fa2080e0
  }
}

void laserCloudHandler(const sensor_msgs::PointCloud2ConstPtr& laserCloudIn)
{
  laserCloud->clear();
  pcl::fromROSMsg(*laserCloudIn, *laserCloud);

  if (flipRegisteredScan) {
    int laserCloudSize = laserCloud->points.size();
    for (int i = 0; i < laserCloudSize; i++) {
      float temp = laserCloud->points[i].x;
      laserCloud->points[i].x = laserCloud->points[i].z;
      laserCloud->points[i].z = laserCloud->points[i].y;
      laserCloud->points[i].y = temp;
    }
  }

  // publish registered scan messages
  sensor_msgs::PointCloud2 laserCloud2;
  pcl::toROSMsg(*laserCloud, laserCloud2);
  laserCloud2.header.stamp = laserCloudIn->header.stamp;
  laserCloud2.header.frame_id = "map";
  pubLaserCloudPointer->publish(laserCloud2);
}

int main(int argc, char** argv)
{
  ros::init(argc, argv, "loamInterface");
  ros::NodeHandle nh;
  ros::NodeHandle nhPrivate = ros::NodeHandle("~");

  nhPrivate.getParam("stateEstimationTopic", stateEstimationTopic);
  nhPrivate.getParam("registeredScanTopic", registeredScanTopic);
  nhPrivate.getParam("flipStateEstimation", flipStateEstimation);
  nhPrivate.getParam("flipRegisteredScan", flipRegisteredScan);
  nhPrivate.getParam("sendTF", sendTF);
  nhPrivate.getParam("reverseTF", reverseTF);

  ros::Subscriber subOdometry = nh.subscribe<nav_msgs::Odometry> (stateEstimationTopic, 5, odometryHandler);

  ros::Subscriber subLaserCloud = nh.subscribe<sensor_msgs::PointCloud2> (registeredScanTopic, 5, laserCloudHandler);

  ros::Publisher pubOdometry = nh.advertise<nav_msgs::Odometry> ("/state_estimation", 5);
  pubOdometryPointer = &pubOdometry;

  tf::TransformBroadcaster tfBroadcaster;
  tfBroadcasterPointer = &tfBroadcaster;

  ros::Publisher pubLaserCloud = nh.advertise<sensor_msgs::PointCloud2> ("/registered_scan", 5);
  pubLaserCloudPointer = &pubLaserCloud;

  ros::spin();

  return 0;
}<|MERGE_RESOLUTION|>--- conflicted
+++ resolved
@@ -74,19 +74,12 @@
   odomTrans.setRotation(tf::Quaternion(geoQuat.x, geoQuat.y, geoQuat.z, geoQuat.w));
   odomTrans.setOrigin(tf::Vector3(odomData.pose.pose.position.x, odomData.pose.pose.position.y, odomData.pose.pose.position.z));
 
-<<<<<<< HEAD
-  if (!reverseTF) {
-    tfBroadcasterPointer->sendTransform(odomTrans);
-  } else {
-    tfBroadcasterPointer->sendTransform(tf::StampedTransform(odomTrans.inverse(), odom->header.stamp, "sensor", "map"));
-=======
   if (sendTF) {
     if (!reverseTF) {
       tfBroadcasterPointer->sendTransform(odomTrans);
     } else {
-      tfBroadcasterPointer->sendTransform(tf::StampedTransform(odomTrans.inverse(), odom->header.stamp, "/sensor", "/map"));
+      tfBroadcasterPointer->sendTransform(tf::StampedTransform(odomTrans.inverse(), odom->header.stamp, "sensor", "map"));
     }
->>>>>>> fa2080e0
   }
 }
 
